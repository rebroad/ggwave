#include "common.h"

#include "ggwave-common.h"

#include "ggwave/ggwave.h"

#include "ggsock/communicator.h"
#include "ggsock/file-server.h"
#include "ggsock/serialization.h"

#include <imgui/imgui.h>
#include <imgui/imgui_internal.h>

#include <SDL.h>

#include <algorithm>
#include <atomic>
#include <cmath>
#include <cstdio>
#include <string>
#include <ctime>
#include <mutex>
#include <thread>
#include <vector>
#include <sstream>
#include <cstring>

#if defined(IOS) || defined(ANDROID)
#include "imgui-wrapper/icons_font_awesome.h"
#endif

#ifndef ICON_FA_COGS
#include "icons_font_awesome.h"
#endif

namespace {
char * toTimeString(const std::chrono::system_clock::time_point & tp) {
    time_t t = std::chrono::system_clock::to_time_t(tp);
    std::tm * ptm = std::localtime(&t);
    static char buffer[32];
    std::strftime(buffer, 32, "%H:%M:%S", ptm);
    return buffer;
}

void ScrollWhenDraggingOnVoid(const ImVec2& delta, ImGuiMouseButton mouse_button) {
    ImGuiContext& g = *ImGui::GetCurrentContext();
    ImGuiWindow* window = g.CurrentWindow;
    bool hovered = false;
    bool held = false;
    ImGuiButtonFlags button_flags = (mouse_button == 0) ? ImGuiButtonFlags_MouseButtonLeft : (mouse_button == 1) ? ImGuiButtonFlags_MouseButtonRight : ImGuiButtonFlags_MouseButtonMiddle;
    if (g.HoveredId == 0) // If nothing hovered so far in the frame (not same as IsAnyItemHovered()!)
        ImGui::ButtonBehavior(window->Rect(), window->GetID("##scrolldraggingoverlay"), &hovered, &held, button_flags);
    if (held && delta.x != 0.0f)
        ImGui::SetScrollX(window, window->Scroll.x + delta.x);
    if (held && delta.y != 0.0f)
        ImGui::SetScrollY(window, window->Scroll.y + delta.y);
}

}

namespace ImGui {
bool ButtonDisabled(const char* label, const ImVec2& size = ImVec2(0, 0)) {
    {
        auto col = ImGui::GetStyleColorVec4(ImGuiCol_TextDisabled);
        col.x *= 0.8;
        col.y *= 0.8;
        col.z *= 0.8;
        PushStyleColor(ImGuiCol_Button, col);
        PushStyleColor(ImGuiCol_ButtonHovered, col);
        PushStyleColor(ImGuiCol_ButtonActive, col);
    }
    {
        auto col = ImGui::GetStyleColorVec4(ImGuiCol_Text);
        col.x *= 0.75;
        col.y *= 0.75;
        col.z *= 0.75;
        PushStyleColor(ImGuiCol_Text, col);
    }
    bool result = Button(label, size);
    PopStyleColor(4);
    return result;
}

bool ButtonDisablable(const char* label, const ImVec2& size = ImVec2(0, 0), bool isDisabled = false) {
    if (isDisabled) {
        ButtonDisabled(label, size);
        return false;
    }
    return Button(label, size);
}

bool ButtonSelected(const char* label, const ImVec2& size = ImVec2(0, 0)) {
    auto col = ImGui::GetStyleColorVec4(ImGuiCol_ButtonActive);
    PushStyleColor(ImGuiCol_Button, col);
    PushStyleColor(ImGuiCol_ButtonHovered, col);
    bool result = Button(label, size);
    PopStyleColor(2);
    return result;
}

bool ButtonSelectable(const char* label, const ImVec2& size = ImVec2(0, 0), bool isSelected = false) {
    if (isSelected) return ButtonSelected(label, size);
    return Button(label, size);
}

}

static const char * kFileBroadcastPrefix = "\xba\xbc\xbb";
static const int kMaxSimultaneousChunkRequests = 4;
static const float kBroadcastTime_sec = 60.0f;

struct Message {
    enum Type {
        Error,
        Text,
        FileBroadcast,
    };

    bool received;
    std::chrono::system_clock::time_point timestamp;
    std::string data;
    int protocolId;
    float volume;
    Type type;
};

struct GGWaveStats {
    bool isReceiving;
    bool isAnalyzing;
    int framesToRecord;
    int framesLeftToRecord;
    int framesToAnalyze;
    int framesLeftToAnalyze;
};

struct State {
    bool update = false;

    struct Flags {
        bool newMessage = false;
        bool newSpectrum = false;
        bool newTxAmplitudeData = false;
        bool newStats = false;

        void clear() { memset(this, 0, sizeof(Flags)); }
    } flags;

    void apply(State & dst) {
        if (update == false) return;

        if (this->flags.newMessage) {
            dst.update = true;
            dst.flags.newMessage = true;
            dst.message = std::move(this->message);
        }

        if (this->flags.newSpectrum) {
            dst.update = true;
            dst.flags.newSpectrum = true;
            dst.spectrum = std::move(this->spectrum);
        }

        if (this->flags.newTxAmplitudeData) {
            dst.update = true;
            dst.flags.newTxAmplitudeData = true;
            dst.txAmplitudeData = std::move(this->txAmplitudeData);
        }

        if (this->flags.newStats) {
            dst.update = true;
            dst.flags.newStats = true;
            dst.stats = std::move(this->stats);
        }

        flags.clear();
        update = false;
    }

    Message message;
    GGWave::SpectrumData spectrum;
    GGWave::AmplitudeData16 txAmplitudeData;
    GGWaveStats stats;
};

struct Input {
    bool update = false;
    Message message;
};

struct Buffer {
    std::mutex mutex;

    State stateCore;
    Input inputCore;

    State stateUI;
    Input inputUI;
};

GGWave * g_ggWave;
Buffer g_buffer;
std::atomic<bool> g_isRunning;

// file send data
struct BroadcastInfo {
    std::string ip;
    int port;
    int key;
};

bool g_focusFileSend = false;
float g_tLastBroadcast = -100.0f;
GGSock::FileServer g_fileServer;

// file received data
struct FileInfoExtended {
    bool isReceiving = false;
    bool readyToShare = false;
    bool requestToShare = false;
    int nReceivedChunks = 0;
    int nRequestedChunks = 0;
    std::vector<bool> isChunkRequested;
    std::vector<bool> isChunkReceived;
};

bool g_hasRemoteInfo = false;
int g_remotePort = 23045;
std::string g_remoteIP = "127.0.0.1";

bool g_hasReceivedFileInfos = false;
bool g_hasRequestedFileInfos = false;
bool g_hasReceivedFiles = false;
GGSock::FileServer::TFileInfos g_receivedFileInfos;
std::map<GGSock::FileServer::TURI, GGSock::FileServer::FileData> g_receivedFiles;
std::map<GGSock::FileServer::TURI, FileInfoExtended> g_receivedFileInfosExtended;

GGSock::Communicator g_fileClient(false);

// external api

int g_shareId = 0;
ShareInfo g_shareInfo;

int g_openId = 0;
OpenInfo g_openInfo;

int g_deleteId = 0;
DeleteInfo g_deleteInfo;

int g_receivedId = 0;

int getShareId() {
    return g_shareId;
}

ShareInfo getShareInfo() {
    return g_shareInfo;
}

int getOpenId() {
    return g_openId;
}

OpenInfo getOpenInfo() {
    return g_openInfo;
}

int getDeleteId() {
    return g_deleteId;
}

DeleteInfo getDeleteInfo() {
    return g_deleteInfo;
}

int getReceivedId() {
    return g_receivedId;
}

std::vector<ReceiveInfo> getReceiveInfos() {
    std::vector<ReceiveInfo> result;

    for (const auto & file : g_receivedFiles) {
        if (g_receivedFileInfosExtended[file.second.info.uri].requestToShare == false ||
            g_receivedFileInfosExtended[file.second.info.uri].readyToShare == true) {
            continue;
        }
        result.push_back({
            file.second.info.uri.c_str(),
            file.second.info.filename.c_str(),
            file.second.data.data(),
            file.second.data.size(),
        });
    }

    return result;
}

bool confirmReceive(const char * uri) {
    if (g_receivedFiles.find(uri) == g_receivedFiles.end()) {
        return false;
    }

    g_receivedFileInfosExtended[uri].readyToShare = true;
    g_receivedFiles.erase(uri);

    return true;
}

void clearAllFiles() {
    g_fileServer.clearAllFiles();
}

void clearFile(const char * uri) {
    g_fileServer.clearFile(uri);
}

void addFile(
        const char * uri,
        const char * filename,
        const char * dataBuffer,
        size_t dataSize,
        bool focus) {
    GGSock::FileServer::FileData file;
    file.info.uri = uri;
    file.info.filename = filename;
    file.data.resize(dataSize);
    std::memcpy(file.data.data(), dataBuffer, dataSize);

    g_fileServer.addFile(std::move(file));

    if (focus) {
        g_focusFileSend = true;
    }
}

void addFile(
        const char * uri,
        const char * filename,
        std::vector<char> && data,
        bool focus) {
    GGSock::FileServer::FileData file;
    file.info.uri = uri;
    file.info.filename = filename;
    file.data = std::move(data);

    g_fileServer.addFile(std::move(file));

    if (focus) {
        g_focusFileSend = true;
    }
}

std::string generateFileBroadcastMessage() {
    // todo : to binary
    std::string result;

    int plen = (int) strlen(kFileBroadcastPrefix);
    result.resize(plen + 4 + 2 + 2);

    char *p = &result[0];
    for (int i = 0; i < (int) plen; ++i) {
        *p++ = kFileBroadcastPrefix[i];
    }

    {
        auto ip = GGSock::Communicator::getLocalAddress();
        std::replace(ip.begin(), ip.end(), '.', ' ');
        std::stringstream ss(ip);

        { int b; ss >> b; *p++ = b; }
        { int b; ss >> b; *p++ = b; }
        { int b; ss >> b; *p++ = b; }
        { int b; ss >> b; *p++ = b; }
    }

    {
        uint16_t port = g_fileServer.getParameters().listenPort;

        { int b = port/256; *p++ = b; }
        { int b = port%256; *p++ = b; }
    }

    {
        uint16_t key = rand()%65536;

        { int b = key/256; *p++ = b; }
        { int b = key%256; *p++ = b; }
    }

    return result;
}

BroadcastInfo parseBroadcastInfo(const std::string & message) {
    BroadcastInfo result;

    const uint8_t *p = (uint8_t *) message.data();
    p += strlen(kFileBroadcastPrefix);

    result.ip += std::to_string((uint8_t)(*p++));
    result.ip += '.';
    result.ip += std::to_string((uint8_t)(*p++));
    result.ip += '.';
    result.ip += std::to_string((uint8_t)(*p++));
    result.ip += '.';
    result.ip += std::to_string((uint8_t)(*p++));

    result.port  = 256*((int)(*p++));
    result.port +=     ((int)(*p++));

    result.key  = 256*((int)(*p++));
    result.key +=     ((int)(*p++));

    return result;
}

bool isFileBroadcastMessage(const std::string & message) {
    if (message.size() != strlen(kFileBroadcastPrefix) + 4 + 2 + 2) {
        return false;
    }

    bool result = true;

    auto pSrc = kFileBroadcastPrefix;
    auto pDst = message.data();

    while (*pSrc != 0) {
        if (*pDst == 0 || *pSrc++ != *pDst++) {
            result = false;
            break;
        }
    }

    return result;
}

std::thread initMain() {
    g_isRunning = true;
    g_ggWave = GGWave_instance();

#ifdef __EMSCRIPTEN__
    GGSock::FileServer::Parameters p;
    p.nWorkerThreads = 0;
    g_fileServer.init(p);
#else
    g_fileServer.init({});
#endif

    g_fileClient.setErrorCallback([](GGSock::Communicator::TErrorCode code) {
        printf("Disconnected with code = %d\n", code);

        g_hasReceivedFileInfos = false;
        g_hasRequestedFileInfos = false;
        g_hasReceivedFiles = false;
    });

    g_fileClient.setMessageCallback(GGSock::FileServer::MsgFileInfosResponse, [&](const char * dataBuffer, size_t dataSize) {
        printf("Received message %d, size = %d\n", GGSock::FileServer::MsgFileInfosResponse, (int) dataSize);

        size_t offset = 0;
        GGSock::Unserialize()(g_receivedFileInfos, dataBuffer, dataSize, offset);

        for (const auto & info : g_receivedFileInfos) {
            printf("    - %s : %s (size = %d, chunks = %d)\n", info.second.uri.c_str(), info.second.filename.c_str(), (int) info.second.filesize, (int) info.second.nChunks);
            g_receivedFiles[info.second.uri].info = info.second;
            g_receivedFiles[info.second.uri].data.resize(info.second.filesize);

            g_receivedFileInfosExtended[info.second.uri] = {};
        }

        g_hasReceivedFileInfos = true;

        return 0;
    });

    g_fileClient.setMessageCallback(GGSock::FileServer::MsgFileChunkResponse, [&](const char * dataBuffer, size_t dataSize) {
        GGSock::FileServer::FileChunkResponseData data;

        size_t offset = 0;
        GGSock::Unserialize()(data, dataBuffer, dataSize, offset);

        //printf("Received chunk %d for file '%s', size = %d\n", data.chunkId, data.uri.c_str(), (int) data.data.size());
        std::memcpy(g_receivedFiles[data.uri].data.data() + data.pStart, data.data.data(), data.pLen);

        g_receivedFileInfosExtended[data.uri].nReceivedChunks++;
        g_receivedFileInfosExtended[data.uri].nRequestedChunks--;
        g_receivedFileInfosExtended[data.uri].isChunkReceived[data.chunkId] = true;

        return 0;
    });

    return std::thread([&]() {
        Input inputCurrent;

        int lastRxDataLength = 0;
        GGWave::TxRxData lastRxData;

        while (g_isRunning) {
            {
                std::lock_guard<std::mutex> lock(g_buffer.mutex);
                if (g_buffer.inputCore.update) {
                    inputCurrent = std::move(g_buffer.inputCore);
                    g_buffer.inputCore.update = false;
                }
            }

            if (inputCurrent.update) {
                g_ggWave->init(
                        (int) inputCurrent.message.data.size(),
                        inputCurrent.message.data.data(),
                        g_ggWave->getTxProtocols()[inputCurrent.message.protocolId],
                        100*inputCurrent.message.volume);

                inputCurrent.update = false;
            }

            GGWave_mainLoop();

            lastRxDataLength = g_ggWave->takeRxData(lastRxData);
            if (lastRxDataLength == -1) {
                g_buffer.stateCore.update = true;
                g_buffer.stateCore.flags.newMessage = true;
                g_buffer.stateCore.message = {
                    true,
                    std::chrono::system_clock::now(),
                    "",
                    g_ggWave->getRxProtocolId(),
                    0,
                    Message::Error,
                };
            } else if (lastRxDataLength > 0) {
                auto message = std::string((char *) lastRxData.data(), lastRxDataLength);
                const Message::Type type = isFileBroadcastMessage(message) ? Message::FileBroadcast : Message::Text;
                g_buffer.stateCore.update = true;
                g_buffer.stateCore.flags.newMessage = true;
                g_buffer.stateCore.message = {
                    true,
                    std::chrono::system_clock::now(),
                    std::move(message),
                    g_ggWave->getRxProtocolId(),
                    0,
                    type,
                };
            }

            if (g_ggWave->takeSpectrum(g_buffer.stateCore.spectrum)) {
                g_buffer.stateCore.update = true;
                g_buffer.stateCore.flags.newSpectrum = true;
            }

            if (g_ggWave->takeTxAmplitudeData16(g_buffer.stateCore.txAmplitudeData)) {
                g_buffer.stateCore.update = true;
                g_buffer.stateCore.flags.newTxAmplitudeData = true;
            }

            if (true) {
                g_buffer.stateCore.update = true;
                g_buffer.stateCore.flags.newStats = true;
                g_buffer.stateCore.stats.isReceiving = g_ggWave->isReceiving();
                g_buffer.stateCore.stats.isAnalyzing = g_ggWave->isAnalyzing();
                g_buffer.stateCore.stats.framesToRecord = g_ggWave->getFramesToRecord();
                g_buffer.stateCore.stats.framesLeftToRecord = g_ggWave->getFramesLeftToRecord();
                g_buffer.stateCore.stats.framesToAnalyze = g_ggWave->getFramesToAnalyze();
                g_buffer.stateCore.stats.framesLeftToAnalyze = g_ggWave->getFramesLeftToAnalyze();
            }

            {
                std::lock_guard<std::mutex> lock(g_buffer.mutex);
                g_buffer.stateCore.apply(g_buffer.stateUI);
            }

            std::this_thread::sleep_for(std::chrono::milliseconds(1));
        }
    });
}

void renderMain() {
    g_fileServer.update();

    if (ImGui::GetTime() - g_tLastBroadcast > kBroadcastTime_sec && g_fileServer.isListening()) {
        g_fileServer.stopListening();
    }

    if (g_fileClient.isConnected()) {
        if (!g_hasRequestedFileInfos) {
            g_receivedFileInfos.clear();
            g_receivedFiles.clear();
            g_receivedFileInfosExtended.clear();

            g_fileClient.send(GGSock::FileServer::MsgFileInfosRequest);
            g_hasRequestedFileInfos = true;
        } else {
            for (const auto & fileInfo : g_receivedFileInfos) {
                const auto & uri = fileInfo.second.uri;
                auto & fileInfoExtended = g_receivedFileInfosExtended[uri];

                if (fileInfoExtended.isReceiving == false) {
                    continue;
                }

                if (fileInfoExtended.nReceivedChunks == fileInfo.second.nChunks) {
                    continue;
                }

                int nextChunkId = 0;
                while (fileInfoExtended.nRequestedChunks < kMaxSimultaneousChunkRequests) {
                    if (fileInfoExtended.nReceivedChunks + fileInfoExtended.nRequestedChunks == fileInfo.second.nChunks) {
                        break;
                    }

                    while (fileInfoExtended.isChunkRequested[nextChunkId] == true) {
                        ++nextChunkId;
                    }
                    fileInfoExtended.isChunkRequested[nextChunkId] = true;

                    GGSock::FileServer::FileChunkRequestData data;
                    data.uri = fileInfo.second.uri;
                    data.chunkId = nextChunkId;
                    data.nChunksHave = 0;
                    data.nChunksExpected = fileInfo.second.nChunks;

                    GGSock::SerializationBuffer buffer;
                    GGSock::Serialize()(data, buffer);
                    g_fileClient.send(GGSock::FileServer::MsgFileChunkRequest, buffer.data(), (int32_t) buffer.size());

                    ++fileInfoExtended.nRequestedChunks;
                }
            }
        }
    }

    g_fileClient.update();

    static State stateCurrent;

    {
        std::lock_guard<std::mutex> lock(g_buffer.mutex);
        g_buffer.stateUI.apply(stateCurrent);
    }

    enum class WindowId {
        Settings,
        Messages,
        Files,
        Spectrum,
    };

    enum SubWindowId {
        Send,
        Receive,
    };

    struct Settings {
        int protocolId = 1;
        float volume = 0.10f;
    };

    static WindowId windowId = WindowId::Messages;
    static SubWindowId subWindowId = SubWindowId::Send;

    static Settings settings;

    const double tHoldContextPopup = 0.5f;

    const int kMaxInputSize = 140;
    static char inputBuf[kMaxInputSize];

    static bool doInputFocus = false;
    static bool doSendMessage = false;
    static bool lastMouseButtonLeft = 0;
    static bool isTextInput = false;
    static bool scrollMessagesToBottom = true;
    static bool hasAudioCaptureData = false;
    static bool hasNewMessages = false;
<<<<<<< HEAD
=======
#ifdef __EMSCRIPTEN__
    static bool hasFileSharingSupport = false;
#else
    static bool hasFileSharingSupport = true;
#endif
>>>>>>> 113080b8

    static double tStartInput = 0.0f;
    static double tEndInput = -100.0f;
    static double tStartTx = 0.0f;
    static double tLengthTx = 0.0f;

    static GGWaveStats statsCurrent;
    static GGWave::SpectrumData spectrumCurrent;
    static GGWave::AmplitudeData16 txAmplitudeDataCurrent;
    static std::vector<Message> messageHistory;

    if (stateCurrent.update) {
        if (stateCurrent.flags.newMessage) {
            scrollMessagesToBottom = true;
            messageHistory.push_back(std::move(stateCurrent.message));
            hasNewMessages = true;
        }
        if (stateCurrent.flags.newSpectrum) {
            spectrumCurrent = std::move(stateCurrent.spectrum);
            hasAudioCaptureData = !spectrumCurrent.empty();
        }
        if (stateCurrent.flags.newTxAmplitudeData) {
            txAmplitudeDataCurrent = std::move(stateCurrent.txAmplitudeData);

            tStartTx = ImGui::GetTime() + (16.0f*1024.0f)/g_ggWave->getSampleRateOut();
            tLengthTx = txAmplitudeDataCurrent.size()/g_ggWave->getSampleRateOut();
            {
                auto & ampl = txAmplitudeDataCurrent;
                int nBins = 512;
                int nspb = (int) ampl.size()/nBins;
                for (int i = 0; i < nBins; ++i) {
                    double sum = 0.0;
                    for (int j = 0; j < nspb; ++j) {
                        sum += std::abs(ampl[i*nspb + j]);
                    }
                    ampl[i] = sum/nspb;
                }
                ampl.resize(nBins);
            }
        }
        if (stateCurrent.flags.newStats) {
            statsCurrent = std::move(stateCurrent.stats);
        }
        stateCurrent.flags.clear();
        stateCurrent.update = false;
    }

    if (g_focusFileSend) {
        windowId = WindowId::Files;
        subWindowId = SubWindowId::Send;
        g_focusFileSend = false;
    }

    if (lastMouseButtonLeft == 0 && ImGui::GetIO().MouseDown[0] == 1) {
        ImGui::GetIO().MouseDelta = { 0.0, 0.0 };
    }
    lastMouseButtonLeft = ImGui::GetIO().MouseDown[0];

    const auto& displaySize = ImGui::GetIO().DisplaySize;
    auto& style = ImGui::GetStyle();

    const auto sendButtonText = ICON_FA_PLAY_CIRCLE " Send";
    const double tShowKeyboard = 0.2f;
#if defined(IOS)
    const float statusBarHeight = displaySize.x < displaySize.y ? 2.0f*style.ItemSpacing.y : 0.1f;
#else
    const float statusBarHeight = 0.1f;
#endif
    const float menuButtonHeight = 24.0f + 2.0f*style.ItemSpacing.y;

    const auto & mouse_delta = ImGui::GetIO().MouseDelta;

    ImGui::SetNextWindowPos({ 0, 0, });
    ImGui::SetNextWindowSize(displaySize);
    ImGui::Begin("Main", nullptr,
                 ImGuiWindowFlags_NoMove |
                 ImGuiWindowFlags_NoTitleBar |
                 ImGuiWindowFlags_NoScrollbar |
                 ImGuiWindowFlags_NoResize |
                 ImGuiWindowFlags_NoSavedSettings);

    ImGui::InvisibleButton("StatusBar", { ImGui::GetContentRegionAvailWidth(), statusBarHeight });

    if (ImGui::ButtonSelectable(ICON_FA_COGS, { menuButtonHeight, menuButtonHeight }, windowId == WindowId::Settings )) {
        windowId = WindowId::Settings;
    }
    ImGui::SameLine();

    {
        auto posSave = ImGui::GetCursorScreenPos();
        if (ImGui::ButtonSelectable(ICON_FA_COMMENT_ALT "  Messages", { 0.35f*ImGui::GetContentRegionAvailWidth(), menuButtonHeight }, windowId == WindowId::Messages)) {
            windowId = WindowId::Messages;
        }
        auto radius = 0.3f*ImGui::GetTextLineHeight();
        posSave.x += 2.0f*radius;
        posSave.y += 2.0f*radius;
        if (hasNewMessages) {
            ImGui::GetWindowDrawList()->AddCircleFilled(posSave, radius, ImGui::ColorConvertFloat4ToU32({ 1.0f, 0.0f, 0.0f, 1.0f }), 16);
        }
    }
    ImGui::SameLine();

    if (!hasFileSharingSupport) {
        ImGui::ButtonDisabled(ICON_FA_FILE "  Files", { 0.40f*ImGui::GetContentRegionAvailWidth(), menuButtonHeight });
        if (ImGui::IsItemHovered()) {
            ImGui::BeginTooltip();
            ImGui::Text("File sharing is not supported on this platform!");
            ImGui::EndTooltip();
        }
    } else if (ImGui::ButtonSelectable(ICON_FA_FILE "  Files", { 0.40f*ImGui::GetContentRegionAvailWidth(), menuButtonHeight }, windowId == WindowId::Files)) {
        windowId = WindowId::Files;
    }
    ImGui::SameLine();

    {
        auto posSave = ImGui::GetCursorScreenPos();
        if (ImGui::ButtonSelectable(ICON_FA_SIGNAL "  Spectrum", { 1.0f*ImGui::GetContentRegionAvailWidth(), menuButtonHeight }, windowId == WindowId::Spectrum)) {
            windowId = WindowId::Spectrum;
        }
        auto radius = 0.3f*ImGui::GetTextLineHeight();
        posSave.x += 2.0f*radius;
        posSave.y += 2.0f*radius;
        ImGui::GetWindowDrawList()->AddCircleFilled(posSave, radius, hasAudioCaptureData ? ImGui::ColorConvertFloat4ToU32({ 0.0f, 1.0f, 0.0f, 1.0f }) : ImGui::ColorConvertFloat4ToU32({ 1.0f, 0.0f, 0.0f, 1.0f }), 16);
    }

    if (windowId == WindowId::Settings) {
        ImGui::BeginChild("Settings:main", ImGui::GetContentRegionAvail(), true);
        ImGui::Text("%s", "");
        ImGui::Text("%s", "");
        ImGui::Text("Waver v1.3.1");
        ImGui::Separator();

        ImGui::Text("%s", "");
        ImGui::Text("Sample rate (capture):  %g, %d B/sample", g_ggWave->getSampleRateIn(),  g_ggWave->getSampleSizeBytesIn());
        ImGui::Text("Sample rate (playback): %g, %d B/sample", g_ggWave->getSampleRateOut(), g_ggWave->getSampleSizeBytesOut());

        const float kLabelWidth = ImGui::CalcTextSize("Tx Protocol:  ").x;

        // volume
        ImGui::Text("%s", "");
        {
            auto posSave = ImGui::GetCursorScreenPos();
            ImGui::Text("%s", "");
            ImGui::SetCursorScreenPos({ posSave.x + kLabelWidth, posSave.y });
            if (settings.volume < 0.2f) {
                ImGui::TextColored({ 0.0f, 1.0f, 0.0f, 0.5f }, "Normal volume");
            } else if (settings.volume < 0.5f) {
                ImGui::TextColored({ 1.0f, 1.0f, 0.0f, 0.5f }, "Intermediate volume");
            } else {
                ImGui::TextColored({ 1.0f, 0.0f, 0.0f, 0.5f }, "Warning: high volume!");
            }
        }
        {
            auto posSave = ImGui::GetCursorScreenPos();
            ImGui::Text("Volume: ");
            ImGui::SetCursorScreenPos({ posSave.x + kLabelWidth, posSave.y });
        }
        {
            auto p0 = ImGui::GetCursorScreenPos();

            {
                auto & cols = ImGui::GetStyle().Colors;
                ImGui::PushStyleColor(ImGuiCol_FrameBg, cols[ImGuiCol_WindowBg]);
                ImGui::PushStyleColor(ImGuiCol_FrameBgActive, cols[ImGuiCol_WindowBg]);
                ImGui::PushStyleColor(ImGuiCol_FrameBgHovered, cols[ImGuiCol_WindowBg]);
                ImGui::SliderFloat("##volume", &settings.volume, 0.0f, 1.0f);
                ImGui::PopStyleColor(3);
            }

            auto posSave = ImGui::GetCursorScreenPos();
            ImGui::SameLine();
            auto p1 = ImGui::GetCursorScreenPos();
            p1.x -= ImGui::CalcTextSize(" ").x;
            p1.y += ImGui::GetTextLineHeightWithSpacing() + 0.5f*style.ItemInnerSpacing.y;
            ImGui::GetWindowDrawList()->AddRectFilledMultiColor(
                    p0, { 0.35f*(p0.x + p1.x), p1.y },
                    ImGui::ColorConvertFloat4ToU32({0.0f, 1.0f, 0.0f, 0.5f}),
                    ImGui::ColorConvertFloat4ToU32({1.0f, 1.0f, 0.0f, 0.3f}),
                    ImGui::ColorConvertFloat4ToU32({1.0f, 1.0f, 0.0f, 0.3f}),
                    ImGui::ColorConvertFloat4ToU32({0.0f, 1.0f, 0.0f, 0.5f})
                    );
            ImGui::GetWindowDrawList()->AddRectFilledMultiColor(
                    { 0.35f*(p0.x + p1.x), p0.y }, p1,
                    ImGui::ColorConvertFloat4ToU32({1.0f, 1.0f, 0.0f, 0.3f}),
                    ImGui::ColorConvertFloat4ToU32({1.0f, 0.0f, 0.0f, 0.5f}),
                    ImGui::ColorConvertFloat4ToU32({1.0f, 0.0f, 0.0f, 0.5f}),
                    ImGui::ColorConvertFloat4ToU32({1.0f, 1.0f, 0.0f, 0.3f})
                    );
            ImGui::SetCursorScreenPos(posSave);
        }

        // protocol
        ImGui::Text("%s", "");
        {
            auto posSave = ImGui::GetCursorScreenPos();
            ImGui::Text("%s", "");
            ImGui::SetCursorScreenPos({ posSave.x + kLabelWidth, posSave.y });
            ImGui::TextDisabled("[U] = ultrasound");
        }
        {
            auto posSave = ImGui::GetCursorScreenPos();
            ImGui::Text("Tx Protocol: ");
            ImGui::SetCursorScreenPos({ posSave.x + kLabelWidth, posSave.y });
        }
        if (ImGui::BeginCombo("##protocol", g_ggWave->getTxProtocols()[settings.protocolId].name)) {
            for (int i = 0; i < (int) g_ggWave->getTxProtocols().size(); ++i) {
                const bool isSelected = (settings.protocolId == i);
                if (ImGui::Selectable(g_ggWave->getTxProtocols()[i].name, isSelected)) {
                    settings.protocolId = i;
                }

                if (isSelected) {
                    ImGui::SetItemDefaultFocus();
                }
            }
            ImGui::EndCombo();
        }

        ImGui::EndChild();
    }

    if (windowId == WindowId::Messages) {
        const float messagesInputHeight = 2*ImGui::GetTextLineHeightWithSpacing();
        const float messagesHistoryHeigthMax = ImGui::GetContentRegionAvail().y - messagesInputHeight - 2.0f*style.ItemSpacing.x;
        float messagesHistoryHeigth = messagesHistoryHeigthMax;

        hasNewMessages = false;

        // no automatic screen resize support for iOS
#if defined(IOS) || defined(ANDROID)
        if (displaySize.x < displaySize.y) {
            if (isTextInput) {
                messagesHistoryHeigth -= 0.5f*messagesHistoryHeigthMax*std::min(tShowKeyboard, ImGui::GetTime() - tStartInput) / tShowKeyboard;
            } else {
                messagesHistoryHeigth -= 0.5f*messagesHistoryHeigthMax - 0.5f*messagesHistoryHeigthMax*std::min(tShowKeyboard, ImGui::GetTime() - tEndInput) / tShowKeyboard;
            }
        } else {
            if (isTextInput) {
                messagesHistoryHeigth -= 0.5f*displaySize.y*std::min(tShowKeyboard, ImGui::GetTime() - tStartInput) / tShowKeyboard;
            } else {
                messagesHistoryHeigth -= 0.5f*displaySize.y - 0.5f*displaySize.y*std::min(tShowKeyboard, ImGui::GetTime() - tEndInput) / tShowKeyboard;
            }
        }
#endif

        bool showScrollToBottom = false;
        const auto wPos0 = ImGui::GetCursorScreenPos();
        const auto wSize = ImVec2 { ImGui::GetContentRegionAvailWidth(), messagesHistoryHeigth };

        ImGui::BeginChild("Messages:history", wSize, true, ImGuiWindowFlags_NoScrollbar | ImGuiWindowFlags_NoScrollWithMouse);

        static bool isHoldingMessage = false;
        static bool isHoldingInput = false;
        static int messageIdHolding = 0;

        const float tMessageFlyIn = 0.3f;

        // we need this because we push messages in the next loop
        if (messageHistory.capacity() == messageHistory.size()) {
            messageHistory.reserve(messageHistory.size() + 16);
        }

        for (int i = 0; i < (int) messageHistory.size(); ++i) {
            ImGui::PushID(i);
            const auto & message = messageHistory[i];
            const float tRecv = 0.001f*std::chrono::duration_cast<std::chrono::milliseconds>(std::chrono::system_clock::now() - message.timestamp).count();
            const float interp = std::min(tRecv, tMessageFlyIn)/tMessageFlyIn;
            const float xoffset = std::max(0.0f, (1.0f - interp)*ImGui::GetContentRegionAvailWidth());

            if (xoffset > 0.0f) {
                ImGui::Indent(xoffset);
            } else {
                ImGui::PushTextWrapPos();
            }

            const auto msgStatus = message.received ? "Recv" : "Send";
            const auto msgColor = message.received ? ImVec4 { 0.0f, 1.0f, 0.0f, interp } : ImVec4 { 1.0f, 1.0f, 0.0f, interp };

            ImGui::TextColored(msgColor, "[%s] %s (%s):", ::toTimeString(message.timestamp), msgStatus, g_ggWave->getTxProtocols()[message.protocolId].name);

            {
                auto p0 = ImGui::GetCursorScreenPos();
                auto p00 = p0;
                p00.y -= ImGui::GetTextLineHeightWithSpacing();
                p0.x -= style.ItemSpacing.x;
                p0.y -= 0.5f*style.ItemSpacing.y;

                switch (message.type) {
                    case Message::Error:
                        {
                            auto col = ImVec4 { 1.0f, 0.0f, 0.0f, 1.0f };
                            col.w = interp;
                            ImGui::TextColored(col, "Failed to received");
                        }
                        break;
                    case Message::Text:
                        {
                            auto col = style.Colors[ImGuiCol_Text];
                            col.w = interp;
                            ImGui::TextColored(col, "%s", message.data.c_str());
                        }
                        break;
                    case Message::FileBroadcast:
                        {
                            auto col = ImVec4 { 0.0f, 1.0f, 1.0f, 1.0f };
                            col.w = interp;
                            auto broadcastInfo = parseBroadcastInfo(message.data);
                            ImGui::TextColored(col, "-=[ File Broadcast from %s:%d ]=-", broadcastInfo.ip.c_str(), broadcastInfo.port);
                        }
                        break;
                }

                auto p1 = ImGui::GetCursorScreenPos();
                p1.x = p00.x + ImGui::GetContentRegionAvailWidth();

                if (xoffset == 0.0f) {
                    if (ImGui::IsMouseHoveringRect(p00, p1, true)) {
                        auto col = ImGui::GetStyleColorVec4(ImGuiCol_TextDisabled);
                        col.w *= ImGui::GetIO().MouseDownDuration[0] > tHoldContextPopup ? 0.25f : 0.10f;
                        ImGui::GetWindowDrawList()->AddRectFilled(p0, p1, ImGui::ColorConvertFloat4ToU32(col), 12.0f);

                        if (ImGui::GetIO().MouseDownDuration[0] > tHoldContextPopup) {
                            isHoldingMessage = true;
                            messageIdHolding = i;
                        }
                    }
                }
            }

            if (xoffset == 0.0f) {
                ImGui::PopTextWrapPos();
            }
            ImGui::Text("%s", "");
            ImGui::PopID();
        }

        if (ImGui::IsMouseReleased(0) && isHoldingMessage) {
            auto pos = ImGui::GetMousePos();
            pos.x -= 1.0f*ImGui::CalcTextSize("Resend | Copy").x;
            pos.y -= 1.0f*ImGui::GetTextLineHeightWithSpacing();
            ImGui::SetNextWindowPos(pos);

            ImGui::OpenPopup("Message options");
            isHoldingMessage = false;
        }

        if (ImGui::BeginPopup("Message options")) {
            const auto & messageSelected = messageHistory[messageIdHolding];

            if (ImGui::ButtonDisablable("Resend", {}, messageSelected.type != Message::Text)) {
                g_buffer.inputUI.update = true;
                g_buffer.inputUI.message = { false, std::chrono::system_clock::now(), messageSelected.data, messageSelected.protocolId, settings.volume, Message::Text };

                messageHistory.push_back(g_buffer.inputUI.message);
                ImGui::CloseCurrentPopup();
            }

            ImGui::SameLine();
            ImGui::TextDisabled("|");

            ImGui::SameLine();
            if (ImGui::ButtonDisablable("Copy", {}, messageSelected.type != Message::Text)) {
                SDL_SetClipboardText(messageSelected.data.c_str());
                ImGui::CloseCurrentPopup();
            }

            if (messageSelected.type == Message::FileBroadcast) {
                ImGui::SameLine();
                ImGui::TextDisabled("|");

                ImGui::SameLine();
                if (ImGui::ButtonDisablable("Receive", {}, !messageSelected.received || messageSelected.type != Message::FileBroadcast || !hasFileSharingSupport)) {
                    auto broadcastInfo = parseBroadcastInfo(messageSelected.data);

                    g_remoteIP = broadcastInfo.ip;
                    g_remotePort = broadcastInfo.port;
                    g_hasRemoteInfo = true;

                    g_fileClient.disconnect();
                    g_hasReceivedFileInfos = false;
                    g_hasRequestedFileInfos = false;
                    g_hasReceivedFiles = false;

                    windowId = WindowId::Files;
                    subWindowId = SubWindowId::Receive;

                    ImGui::CloseCurrentPopup();
                }
            }

            ImGui::EndPopup();
        }

        if (scrollMessagesToBottom) {
            ImGui::SetScrollHereY();
            scrollMessagesToBottom = false;
        }

        if (ImGui::GetScrollY() < ImGui::GetScrollMaxY() - 10) {
            showScrollToBottom = true;
        }

        if (showScrollToBottom) {
            auto posSave = ImGui::GetCursorScreenPos();
            auto butSize = ImGui::CalcTextSize(ICON_FA_ARROW_CIRCLE_DOWN);
            ImGui::SetCursorScreenPos({ wPos0.x + wSize.x - 2.0f*butSize.x - 2*style.ItemSpacing.x, wPos0.y + wSize.y - 2.0f*butSize.y - 2*style.ItemSpacing.y });
            if (ImGui::Button(ICON_FA_ARROW_CIRCLE_DOWN)) {
                scrollMessagesToBottom = true;
            }
            ImGui::SetCursorScreenPos(posSave);
        }

        ScrollWhenDraggingOnVoid(ImVec2(0.0f, -mouse_delta.y), ImGuiMouseButton_Left);
        ImGui::EndChild();

        if (statsCurrent.isReceiving) {
            if (statsCurrent.isAnalyzing) {
                ImGui::TextColored({ 0.0f, 1.0f, 0.0f, 1.0f }, "Analyzing ...");
                ImGui::SameLine();
                ImGui::ProgressBar(1.0f - float(statsCurrent.framesLeftToAnalyze)/statsCurrent.framesToAnalyze,
                                   { ImGui::GetContentRegionAvailWidth(), ImGui::GetTextLineHeight() });
            } else {
                ImGui::TextColored({ 0.0f, 1.0f, 0.0f, 1.0f }, "Receiving ...");
                ImGui::SameLine();
                ImGui::ProgressBar(1.0f - float(statsCurrent.framesLeftToRecord)/statsCurrent.framesToRecord,
                                   { ImGui::GetContentRegionAvailWidth(), ImGui::GetTextLineHeight() });
            }
        } else {
            static float amax = 0.0f;
            static float frac = 0.0f;

            amax = 0.0f;
            frac = (ImGui::GetTime() - tStartTx)/tLengthTx;

            if (txAmplitudeDataCurrent.size() && frac <= 1.0f) {
                struct Funcs {
                    static float Sample(void * data, int i) {
                        auto res = std::fabs(((int16_t *)(data))[i]) ;
                        if (res > amax) amax = res;
                        return res;
                    }

                    static float SampleFrac(void * data, int i) {
                        if (i > frac*txAmplitudeDataCurrent.size()) {
                            return 0.0f;
                        }
                        return std::fabs(((int16_t *)(data))[i]);
                    }
                };

                auto posSave = ImGui::GetCursorScreenPos();
                auto wSize = ImGui::GetContentRegionAvail();
                wSize.y = ImGui::GetTextLineHeight();

                ImGui::PushStyleColor(ImGuiCol_FrameBg, { 0.3f, 0.3f, 0.3f, 0.3f });
                ImGui::PushStyleColor(ImGuiCol_PlotHistogram, ImGui::GetStyleColorVec4(ImGuiCol_TextDisabled));
                ImGui::PlotHistogram("##plotSpectrumCurrent",
                                     Funcs::Sample,
                                     txAmplitudeDataCurrent.data(),
                                     (int) txAmplitudeDataCurrent.size(), 0,
                                     (std::string("")).c_str(),
                                     0.0f, FLT_MAX, wSize);
                ImGui::PopStyleColor(2);

                ImGui::SetCursorScreenPos(posSave);

                ImGui::PushStyleColor(ImGuiCol_FrameBg, { 0.0f, 0.0f, 0.0f, 0.0f });
                ImGui::PushStyleColor(ImGuiCol_PlotHistogram, { 0.0f, 1.0f, 0.0f, 1.0f });
                ImGui::PlotHistogram("##plotSpectrumCurrent",
                                     Funcs::SampleFrac,
                                     txAmplitudeDataCurrent.data(),
                                     (int) txAmplitudeDataCurrent.size(), 0,
                                     (std::string("")).c_str(),
                                     0.0f, amax, wSize);
                ImGui::PopStyleColor(2);
            } else {
                ImGui::TextDisabled("Listening for waves ...\n");
            }
        }

        if (doInputFocus) {
            ImGui::SetKeyboardFocusHere();
            doInputFocus = false;
        }

        doSendMessage = false;
        ImGui::PushItemWidth(ImGui::GetContentRegionAvailWidth() - ImGui::CalcTextSize(sendButtonText).x - 2*style.ItemSpacing.x);
        if (ImGui::InputText("##Messages:Input", inputBuf, kMaxInputSize, ImGuiInputTextFlags_EnterReturnsTrue)) {
            doSendMessage = true;
        }

        ImGui::PopItemWidth();
        if (ImGui::IsItemActive() && isTextInput == false) {
            SDL_StartTextInput();
            isTextInput = true;
            tStartInput = ImGui::GetTime();
        }
        bool requestStopTextInput = false;
        if (ImGui::IsItemDeactivated()) {
            requestStopTextInput = true;
        }

        if (isTextInput) {
            if (ImGui::IsItemHovered() && ImGui::GetIO().MouseDownDuration[0] > tHoldContextPopup) {
                isHoldingInput = true;
            }
        }

        if (ImGui::IsMouseReleased(0) && isHoldingInput) {
            auto pos = ImGui::GetMousePos();
            pos.x -= 2.0f*ImGui::CalcTextSize("Paste").x;
            pos.y -= 1.0f*ImGui::GetTextLineHeightWithSpacing();
            ImGui::SetNextWindowPos(pos);

            ImGui::OpenPopup("Input options");
            isHoldingInput = false;
        }

        if (ImGui::BeginPopup("Input options")) {
            if (ImGui::Button("Paste")) {
                for (int i = 0; i < kMaxInputSize; ++i) inputBuf[i] = 0;
                strncpy(inputBuf, SDL_GetClipboardText(), kMaxInputSize - 1);
                ImGui::CloseCurrentPopup();
            }

            ImGui::EndPopup();
        }

        ImGui::SameLine();
        if ((ImGui::Button(sendButtonText) || doSendMessage) && inputBuf[0] != 0) {
            g_buffer.inputUI.update = true;
            g_buffer.inputUI.message = { false, std::chrono::system_clock::now(), std::string(inputBuf), settings.protocolId, settings.volume, Message::Text };

            messageHistory.push_back(g_buffer.inputUI.message);

            inputBuf[0] = 0;
            doInputFocus = true;
            scrollMessagesToBottom = true;
        }
        if (!ImGui::IsItemHovered() && requestStopTextInput) {
            SDL_StopTextInput();
            isTextInput = false;
            tEndInput = ImGui::GetTime();
        }
    }

    if (windowId == WindowId::Files) {
        const float subWindowButtonHeight = menuButtonHeight;

        if (ImGui::ButtonSelectable("Send", { 0.50f*ImGui::GetContentRegionAvailWidth(), subWindowButtonHeight }, subWindowId == SubWindowId::Send)) {
            subWindowId = SubWindowId::Send;
        }
        ImGui::SameLine();

        if (ImGui::ButtonSelectable("Receive", { 1.0f*ImGui::GetContentRegionAvailWidth(), subWindowButtonHeight }, subWindowId == SubWindowId::Receive)) {
            subWindowId = SubWindowId::Receive;
        }

        switch (subWindowId) {
            case SubWindowId::Send:
                {
                    const float statusWindowHeight = 2*style.ItemInnerSpacing.y + 4*ImGui::GetTextLineHeightWithSpacing();

                    bool hasAtLeastOneFile = false;
                    {
                        const auto wSize = ImVec2 { ImGui::GetContentRegionAvailWidth(), ImGui::GetContentRegionAvail().y - subWindowButtonHeight - statusWindowHeight - 2*style.ItemInnerSpacing.y };

                        ImGui::BeginChild("Files:Send:fileInfos", wSize, true, ImGuiWindowFlags_NoScrollbar | ImGuiWindowFlags_NoScrollWithMouse);

                        auto fileInfos = g_fileServer.getFileInfos();
                        for (const auto & fileInfo : fileInfos) {
                            hasAtLeastOneFile = true;
                            ImGui::PushID(fileInfo.first);
                            ImGui::Text("File: '%s' (%4.2f MB)\n", fileInfo.second.filename.c_str(), float(fileInfo.second.filesize)/1024.0f/1024.0f);
                            if (ImGui::Button(ICON_FA_SHARE_ALT "  Share")) {
                                g_shareInfo.uri = fileInfo.second.uri;
                                g_shareInfo.filename = fileInfo.second.filename;
                                const auto & fileData = g_fileServer.getFileData(g_shareInfo.uri);
                                g_shareInfo.dataBuffer = fileData.data.data();
                                g_shareInfo.dataSize = fileData.data.size();
                                g_shareId++;
                            }
                            ImGui::SameLine();

#ifdef ANDROID
                            if (ImGui::Button(ICON_FA_EYE "  VIEW")) {
                                g_openInfo.uri = fileInfo.second.uri;
                                g_openInfo.filename = fileInfo.second.filename;
                                const auto & fileData = g_fileServer.getFileData(g_openInfo.uri);
                                g_openInfo.dataBuffer = fileData.data.data();
                                g_openInfo.dataSize = fileData.data.size();
                                g_openId++;
                            }
                            ImGui::SameLine();
#endif

                            if (ImGui::Button(ICON_FA_TRASH "  Clear")) {
                                g_deleteInfo.uri = fileInfo.second.uri.data();
                                g_deleteInfo.filename = fileInfo.second.filename.data();
                                g_deleteId++;
                            }

                            ImGui::PopID();
                        }

                        ImGui::PushTextWrapPos();
                        if (hasAtLeastOneFile == false) {
                            ImGui::TextColored({ 1.0f, 1.0f, 0.0f, 1.0f }, "There are currently no files availble to share.");
#if defined(IOS) || defined(ANDROID)
                            ImGui::TextColored({ 1.0f, 1.0f, 0.0f, 1.0f }, "Share some files with this app to be able to broadcast them to nearby devices through sound.");
#else
                            ImGui::TextColored({ 1.0f, 1.0f, 0.0f, 1.0f }, "Drag and drop some files on this window to be able to broadcast them to nearby devices through sound.");
#endif
                        }
                        ImGui::PopTextWrapPos();

                        ScrollWhenDraggingOnVoid(ImVec2(-mouse_delta.x, -mouse_delta.y), ImGuiMouseButton_Left);
                        ImGui::EndChild();
                    }

                    {
                        const auto wSize = ImVec2 { ImGui::GetContentRegionAvailWidth(), ImGui::GetContentRegionAvail().y - subWindowButtonHeight - style.ItemInnerSpacing.y };

                        ImGui::BeginChild("Files:Send:clientInfos", wSize, true, ImGuiWindowFlags_NoScrollbar | ImGuiWindowFlags_NoScrollWithMouse);

                        if (g_fileServer.isListening() == false) {
                            ImGui::TextColored({ 1.0f, 1.0f, 0.0f, 1.0f }, "Not accepting new connections.");
                        } else {
                            ImGui::TextColored({ 0.0f, 1.0f, 0.0f, 1.0f }, "Accepting new connections at: %s:%d (%4.1f sec)",
                                               GGSock::Communicator::getLocalAddress().c_str(), g_fileServer.getParameters().listenPort, kBroadcastTime_sec - ImGui::GetTime() + g_tLastBroadcast);
                        }

                        auto clientInfos = g_fileServer.getClientInfos();
                        if (clientInfos.empty()) {
                            ImGui::Text("No peers currently connected ..");
                        } else {
                            for (const auto & clientInfo : clientInfos) {
                                ImGui::Text("Peer: %s\n", clientInfo.second.address.c_str());
                            }
                        }

                        ScrollWhenDraggingOnVoid(ImVec2(-mouse_delta.x, -mouse_delta.y), ImGuiMouseButton_Left);
                        ImGui::EndChild();
                    }

                    {
                        if (ImGui::Button("Broadcast", { 0.40f*ImGui::GetContentRegionAvailWidth(), subWindowButtonHeight })) {
                            g_buffer.inputUI.update = true;
                            g_buffer.inputUI.message = {
                                false,
                                std::chrono::system_clock::now(),
                                ::generateFileBroadcastMessage(),
                                settings.protocolId,
                                settings.volume,
                                Message::FileBroadcast
                            };

                            messageHistory.push_back(g_buffer.inputUI.message);

                            g_tLastBroadcast = ImGui::GetTime();
                            g_fileServer.startListening();
                        }
                        ImGui::SameLine();

                        if (ImGui::ButtonDisablable("Stop", { 0.50f*ImGui::GetContentRegionAvailWidth(), subWindowButtonHeight }, !g_fileServer.isListening())) {
                            g_fileServer.stopListening();
                        }
                        ImGui::SameLine();

                        if (ImGui::ButtonDisablable("Clear", { 1.0f*ImGui::GetContentRegionAvailWidth(), subWindowButtonHeight }, !hasAtLeastOneFile)) {
                            g_deleteInfo.uri = "###ALL-FILES###";
                            g_deleteInfo.filename = "";
                            g_deleteId++;
                        }
                    }
                }
                break;
            case SubWindowId::Receive:
                {
                    const float statusWindowHeight = 2*style.ItemInnerSpacing.y + 4*ImGui::GetTextLineHeightWithSpacing();
                    {
                        const auto wSize = ImVec2 { ImGui::GetContentRegionAvailWidth(), ImGui::GetContentRegionAvail().y - subWindowButtonHeight - statusWindowHeight - 2*style.ItemInnerSpacing.y };

                        ImGui::BeginChild("Files:Receive:fileInfos", wSize, true, ImGuiWindowFlags_NoScrollbar | ImGuiWindowFlags_NoScrollWithMouse);

                        int toErase = -1;

                        auto fileInfos = g_receivedFileInfos;
                        for (const auto & fileInfo : fileInfos) {
                            ImGui::PushID(fileInfo.first);
                            ImGui::Text("File: '%s' (%4.2f MB)\n", fileInfo.second.filename.c_str(), float(fileInfo.second.filesize)/1024.0f/1024.0f);

                            const auto & uri = fileInfo.second.uri;
                            auto & fileInfoExtended = g_receivedFileInfosExtended[uri];

                            const bool isReceived = fileInfo.second.nChunks == fileInfoExtended.nReceivedChunks;

                            if (isReceived) {
                                if (fileInfoExtended.requestToShare == false) {
                                    if (ImGui::Button(ICON_FA_FOLDER "  To Send")) {
                                        fileInfoExtended.requestToShare = true;
                                        g_receivedId++;
                                    }
                                }

                                if (fileInfoExtended.readyToShare) {
                                    ImGui::TextColored({ 0.0f, 1.0f, 0.0f, 1.0f }, "Ready to share!");
                                }
                            } else if (g_fileClient.isConnected() && (fileInfoExtended.isReceiving || fileInfoExtended.nReceivedChunks > 0)) {
                                if (fileInfoExtended.isReceiving) {
                                    if (ImGui::Button(ICON_FA_PAUSE "  Pause")) {
                                        fileInfoExtended.isReceiving = false;
                                    }
                                } else {
                                    if (ImGui::Button(ICON_FA_PLAY "  Resume")) {
                                        fileInfoExtended.isReceiving = true;
                                    }
                                }

                                ImGui::SameLine();
                                ImGui::ProgressBar(float(fileInfoExtended.nReceivedChunks)/fileInfo.second.nChunks);
                            } else if (g_fileClient.isConnected()) {
                                if (ImGui::Button(ICON_FA_DOWNLOAD "  Receive")) {
                                    fileInfoExtended.isReceiving = true;
                                    fileInfoExtended.isChunkReceived.resize(fileInfo.second.nChunks);
                                    fileInfoExtended.isChunkRequested.resize(fileInfo.second.nChunks);
                                }
                            } else {
                                ImGui::Text("%s", "");
                            }

                            if ((fileInfoExtended.isReceiving == false || isReceived) && fileInfoExtended.requestToShare == false) {
                                ImGui::SameLine();
                                if (ImGui::Button(ICON_FA_TRASH "  Clear")) {
                                    toErase = fileInfo.first;
                                }
                            }

                            ImGui::PopID();
                        }

                        if (toErase != -1) {
                            g_receivedFiles.erase(g_receivedFileInfos[toErase].uri);
                            g_receivedFileInfosExtended.erase(g_receivedFileInfos[toErase].uri);
                            g_receivedFileInfos.erase(toErase);
                        }

                        ImGui::EndChild();
                    }

                    {
                        const auto wSize = ImVec2 { ImGui::GetContentRegionAvailWidth(), ImGui::GetContentRegionAvail().y - subWindowButtonHeight - style.ItemInnerSpacing.y };

                        ImGui::BeginChild("Files:Receive:status", wSize, true, ImGuiWindowFlags_NoScrollbar | ImGuiWindowFlags_NoScrollWithMouse);

                        ImGui::PushTextWrapPos();
                        if (g_hasRemoteInfo == false) {
                            ImGui::TextColored({ 1.0f, 0.0f, 0.0f, 1.0f }, "There is no broadcast offer selected yet.");
                            ImGui::TextColored({ 1.0f, 0.0f, 0.0f, 1.0f }, "Wait for a broadcast message to be received first.");
                        } else {
                            if (g_fileClient.isConnected()) {
                                ImGui::TextColored({ 0.0f, 1.0f, 0.0f, 1.0f }, "Successfully connected to peer:");
                            } else {
                                ImGui::TextColored({ 1.0f, 1.0f, 0.0f, 1.0f }, "Broadcast offer from the following peer:");
                            }
                            ImGui::Text("Remote IP:   %s", g_remoteIP.c_str());
                            ImGui::Text("Remote Port: %d", g_remotePort);
                            if (g_fileClient.isConnecting()) {
                                ImGui::TextColored({ 1.0f, 1.0f, 0.0f, 1.0f }, "Attempting to connect ...");
                            }
                        }

                        ImGui::PopTextWrapPos();

                        ScrollWhenDraggingOnVoid(ImVec2(-mouse_delta.x, -mouse_delta.y), ImGuiMouseButton_Left);
                        ImGui::EndChild();
                    }

                    {
                        if (g_fileClient.isConnecting() == false && g_fileClient.isConnected() == false) {
                            if (ImGui::ButtonDisablable("Connect", { 1.00f*ImGui::GetContentRegionAvailWidth(), subWindowButtonHeight }, !g_hasRemoteInfo)) {
                                g_fileClient.connect(g_remoteIP, g_remotePort, 0);
                            }
                        }

                        if (g_fileClient.isConnecting() || g_fileClient.isConnected()) {
                            if (ImGui::Button("Disconnect", { 1.00f*ImGui::GetContentRegionAvailWidth(), subWindowButtonHeight })) {
                                g_fileClient.disconnect();
                                g_hasReceivedFileInfos = false;
                                g_hasRequestedFileInfos = false;
                                g_hasReceivedFiles = false;
                            }
                        }
                    }
                }
                break;
        };
    }

    if (windowId == WindowId::Spectrum) {
        ImGui::BeginChild("Spectrum:main", ImGui::GetContentRegionAvail(), true);
        ImGui::PushTextWrapPos();
        {
            auto posSave = ImGui::GetCursorScreenPos();
            ImGui::Text("FPS: %4.2f\n", ImGui::GetIO().Framerate);
            ImGui::SetCursorScreenPos(posSave);
        }
        if (hasAudioCaptureData) {
            auto wSize = ImGui::GetContentRegionAvail();
            ImGui::PushStyleColor(ImGuiCol_FrameBg, { 0.3f, 0.3f, 0.3f, 0.3f });
            if (statsCurrent.isReceiving) {
                ImGui::PushStyleColor(ImGuiCol_PlotHistogram, { 1.0f, 0.0f, 0.0f, 1.0f });
            } else {
                ImGui::PushStyleColor(ImGuiCol_PlotHistogram, { 0.0f, 1.0f, 0.0f, 1.0f });
            }
            ImGui::PlotHistogram("##plotSpectrumCurrent",
                                 spectrumCurrent.data() + 30,
                                 g_ggWave->getSamplesPerFrame()/2 - 30, 0,
                                 (std::string("Current Spectrum")).c_str(),
                                 0.0f, FLT_MAX, wSize);
            ImGui::PopStyleColor(2);
        } else {
            ImGui::Text("%s", "");
            ImGui::TextColored({ 1.0f, 0.0f, 0.0f, 1.0f }, "No capture data available!");
            ImGui::TextColored({ 1.0f, 0.0f, 0.0f, 1.0f }, "Please make sure you have allowed microphone access for this app.");
        }
        ImGui::PopTextWrapPos();
        ImGui::EndChild();
    }

    ImGui::End();

    ImGui::GetIO().KeysDown[ImGui::GetIO().KeyMap[ImGuiKey_Backspace]] = false;
    ImGui::GetIO().KeysDown[ImGui::GetIO().KeyMap[ImGuiKey_Enter]] = false;

    {
        std::lock_guard<std::mutex> lock(g_buffer.mutex);
        if (g_buffer.inputUI.update) {
            g_buffer.inputCore = std::move(g_buffer.inputUI);
            g_buffer.inputUI.update = false;
        }
    }
}

void deinitMain(std::thread & worker) {
    g_isRunning = false;
    worker.join();
}<|MERGE_RESOLUTION|>--- conflicted
+++ resolved
@@ -672,14 +672,11 @@
     static bool scrollMessagesToBottom = true;
     static bool hasAudioCaptureData = false;
     static bool hasNewMessages = false;
-<<<<<<< HEAD
-=======
 #ifdef __EMSCRIPTEN__
     static bool hasFileSharingSupport = false;
 #else
     static bool hasFileSharingSupport = true;
 #endif
->>>>>>> 113080b8
 
     static double tStartInput = 0.0f;
     static double tEndInput = -100.0f;
